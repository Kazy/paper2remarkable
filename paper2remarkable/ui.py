--- conflicted
+++ resolved
@@ -104,16 +104,13 @@
     args = parse_args()
     cookiejar = None
 
-<<<<<<< HEAD
     if args.html and is_url(args.input):
         # input is a url
         url, cookiejar = follow_redirects(args.input)
         provider = HTML
-=======
-    if LocalFile.validate(args.input):
+    elif LocalFile.validate(args.input):
         # input is a local file
         provider = LocalFile
->>>>>>> 4c7c01f0
     elif is_url(args.input):
         # input is a url
         url, cookiejar = follow_redirects(args.input)
